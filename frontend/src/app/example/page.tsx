--- conflicted
+++ resolved
@@ -1,10 +1,7 @@
-<<<<<<< HEAD
 import { Chatbot } from "@/components/Chatbot";
-=======
 "use client"
 import React from "react"
 import { useAuth } from "@clerk/nextjs"
->>>>>>> 28cbdef7
 
 export default function ExamplePage() {
     return (
