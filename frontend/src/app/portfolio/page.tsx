--- conflicted
+++ resolved
@@ -6,21 +6,11 @@
 import { motion, AnimatePresence } from 'framer-motion'
 import { PieChart, Pie, Cell, ResponsiveContainer } from 'recharts'
 import { Plus, Trash2, DollarSign, TrendingUp, TrendingDown, Edit2 } from 'lucide-react'
-<<<<<<< HEAD
-import { Button } from '@/components/ui/button'
-import { Input } from '@/components/ui/input'
-import { Card, CardContent, CardHeader, CardTitle } from '@/components/ui/card'
-import { Command, CommandGroup, CommandItem } from "@/components/ui/command"
-import { ScrollArea } from "@/components/ui/scroll-area"
-import debounce from 'lodash/debounce'
-import axios from "axios"
-=======
 import { Button } from '../../components/ui/button'
 import { Input } from '../../components/ui/input'
 import { Card, CardContent, CardHeader, CardTitle } from '../../components/ui/card'
 import {Navbar } from '../../components/Navbar'
 import {Footer} from '../../components/Footer'
->>>>>>> e2745336
 
 import {
   Dialog,
